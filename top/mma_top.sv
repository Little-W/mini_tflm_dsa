`include "define.svh"
`include "icb_types.svh"

// 矩阵乘累加(MMA)顶层模块
module mma_top #(
    parameter int unsigned WEIGHT_WIDTH = 8,   // 权重数据宽度
    parameter int unsigned DATA_WIDTH   = 16,  // IA数据宽度
    parameter int unsigned SIZE         = 16,  // 阵列大小
    parameter int unsigned BUS_WIDTH    = 32,  // 总线宽度
    parameter int unsigned REG_WIDTH    = 32,  // 寄存器宽度
    parameter int unsigned ADDR_WIDTH   = 19  // 地址宽度
) (
    //==== 时钟与复位 ====
    input wire clk,   // 系统时钟
    input wire rst_n, // 异步复位，低有效

    //==== 外部控制接口 ====
    input  wire calc_start,     // 计算开始信号
    input  wire cfg_16bits_ia,  // 使用16位IA数据
    output wire sa_ready,       // 系统就绪信号

    //==== 写回握手接口 ====
    output wire        wb_valid,   // 写回有效信号
    input  wire        wb_ready,   // 写回就绪信号
    output wire [1:0]  err_code,   // 写回状态码

    // --- base pointers
    input logic [REG_WIDTH-1:0] lhs_base,  // A base         (MULT_LHS_PTR)
    input logic [REG_WIDTH-1:0] rhs_base,  // B base (s8)    (MULT_RHS_PTR, N x K row-major)
    input logic [REG_WIDTH-1:0] dst_base,  // C base (s8)    (MULT_DST_PTR)
    input logic [REG_WIDTH-1:0] bias_base, // bias s32 (0=none)   (MULT_BIAS_PTR)

    // --- quantization & zero-points ---
    input logic signed [REG_WIDTH-1:0] lhs_zp,          // A zero-point (s32)  (MULT_LHS_OFFSET)
    input logic signed [REG_WIDTH-1:0] rhs_zp,          // B zero-point (s32)  (MULT_RHS_OFFSET)
    input logic signed [REG_WIDTH-1:0] dst_zp,          // C zero-point (s32)  (MULT_DST_OFFSET)
    input logic signed [REG_WIDTH-1:0] q_mult_pt,       // per-tensor mult     (MULT_DST_MULT)
    input logic signed [REG_WIDTH-1:0] q_shift_pt,      // per-tensor rshift
    // (MULT_DST_SHIFT, +N => >>N)
    input logic                        use_per_channel, // 1: per-channel; 0: per-tensor

    // --- dimensions ---
<<<<<<< HEAD
    input logic [REG_WIDTH-1:0] k,  // (MULT_LHS_ROWS)
    input logic [REG_WIDTH-1:0] n,  // (MULT_RHS_ROWS)
    input logic [REG_WIDTH-1:0] m,  // (MULT_RHS_COLS)
=======
    input logic [REG_WIDTH-1:0] k,  // IA矩阵行数
    input logic [REG_WIDTH-1:0] n,  // IA矩阵列数 = W矩阵行数
    input logic [REG_WIDTH-1:0] m,  // W矩阵列数
>>>>>>> 828e7125

    // --- row strides (all in BYTES) ---
    input logic [REG_WIDTH-1:0] lhs_row_stride_b,  // A row stride       (MULT_LHS_COLS_OFFSET)
    input logic [REG_WIDTH-1:0] dst_row_stride_b,  // C row stride       (MULT_ROW_ADDR_OFFSET)
    input logic [REG_WIDTH-1:0] rhs_row_stride_b,  // B row stride       (MULT_RHS_ROW_STRIDE) （转置后的右矩阵是列展平的，所以这个步长本质上是列步长）

    // --- activation clamp ---
    input logic signed [REG_WIDTH-1:0] act_min,  // (MULT_ACT_MIN)
    input logic signed [REG_WIDTH-1:0] act_max,  // (MULT_ACT_MAX)

    //==== 扁平化 ICB 接口 ====
    output logic                      sa_icb_cmd_valid,
    input  logic                      sa_icb_cmd_ready,
    output logic [ADDR_WIDTH-1:0]     sa_icb_cmd_addr,
    output logic                      sa_icb_cmd_read,
    output logic [`ICB_LEN_W-1:0]      sa_icb_cmd_len,
    output logic [BUS_WIDTH-1:0]      sa_icb_cmd_wdata,
    output logic [BUS_WIDTH/8-1:0]    sa_icb_cmd_wmask,
    output logic                      sa_icb_w_valid,
    input  logic                      sa_icb_w_ready,
    input  logic                      sa_icb_rsp_valid,
    output logic                      sa_icb_rsp_ready,
    input  logic [BUS_WIDTH-1:0]      sa_icb_rsp_rdata,
    input  logic                      sa_icb_rsp_err
);

    //========================================
    // 内部信号定义
    //========================================

    // ICB 多路复用器信号（扩展）
    icb_ext_cmd_m_t mux_m_cmd;
    icb_ext_wr_m_t  mux_m_wr;
    icb_ext_cmd_s_t mux_m_cmd_rsp;
    icb_ext_wr_s_t  mux_m_wr_rsp;
    icb_ext_rsp_s_t mux_m_rsp;
    icb_ext_rsp_m_t mux_m_rsp_ready;

    // 各子模块的 ICB 接口信号（扩展）
    icb_ext_cmd_m_t
        ia_loader_cmd, kernel_loader_cmd, bias_loader_cmd, vec_requant_cmd, oa_writer_cmd;
    icb_ext_wr_m_t ia_loader_wr, kernel_loader_wr, bias_loader_wr, vec_requant_wr, oa_writer_wr;

    icb_ext_cmd_s_t
        ia_loader_cmd_ready,
        kernel_loader_cmd_ready,
        bias_loader_cmd_ready,
        vec_requant_cmd_ready,
        oa_writer_cmd_ready;
    icb_ext_wr_s_t
        ia_loader_w_ready,
        kernel_loader_w_ready,
        bias_loader_w_ready,
        vec_requant_w_ready,
        oa_writer_w_ready;

    icb_ext_rsp_s_t
        ia_loader_rsp, kernel_loader_rsp, bias_loader_rsp, vec_requant_rsp, oa_writer_rsp;
    icb_ext_rsp_m_t
        ia_loader_rsp_ready,
        kernel_loader_rsp_ready,
        bias_loader_rsp_ready,
        vec_requant_rsp_ready,
        oa_writer_rsp_ready;

    // ICB 选择信号
    reg         [             2:0] icb_sel;

    // IA Loader 内部信号
    wire                           load_ia_req;
    wire                           load_ia_granted;
    wire                           send_ia_trigger;
    wire                           ia_sending_done;
    wire                           ia_row_valid;
    wire                           ia_is_init_data;
    wire                           ia_calc_done;
    wire signed [  DATA_WIDTH-1:0] ia_out                                 [SIZE];
    wire                           ia_data_valid;

    // Kernel Loader 内部信号
    wire                           load_weight_req;
    wire                           load_weight_granted;
    wire                           send_weight_trigger;
    wire                           weight_sending_done;
    wire                           store_weight_req;
    wire signed [WEIGHT_WIDTH-1:0] weight_out                             [SIZE];
    wire                           weight_data_valid;

    // Bias Loader 内部信号
    wire                           load_bias_req;
    wire                           load_bias_granted;
    wire                           bias_valid;
    wire        [            31:0] bias_data_out                          [SIZE];

    // Accumulator Array 输出（来自封装模块）
    wire                           acc_data_valid;
    wire                           tile_calc_over;
    wire                           partial_sum_calc_over;
    wire        [            31:0] acc_data_out                           [SIZE];

    // Requantization 内部信号
    wire                           load_quant_req;
    wire                           load_quant_granted;
    wire                           quant_params_valid;
    wire                           requant_out_valid;
    wire signed [             7:0] requant_out                            [SIZE];

    // FIFO 内部信号
    wire                           fifo_output_req;
    wire        [$clog2(SIZE)-1:0] fifo_vec_valid_num_col;
    wire                           fifo_output_valid;
    wire                           fifo_output_switch_row;
    wire                           fifo_output_ready;
    wire        [             3:0] fifo_output_mask;
    wire        [            31:0] fifo_output_data;
    wire                           fifo_full_flag;

    // OA Writer 内部信号
    wire                           write_oa_req;
    wire                           write_oa_granted;
    wire                           write_done;
    wire                           oa_calc_over;

    // 添加缺少的内部信号
    // per-submodule init_cfg signals (由mma_controller产生的单拍脉冲)
    wire                           init_cfg_ia;
    wire                           init_cfg_weight;
    wire                           init_cfg_bias;
    wire                           init_cfg_requant;
    wire                           init_cfg_oa;
    wire                           use_16bits;  // 16位数据指示信号
    wire        [   REG_WIDTH-1:0] tile_count;  // 分块计数信号

    //========================================
    // 模块实例化
    //========================================

    // ICB 扁平化适配器
    icb_ext_flat_adapter #(
        .WIDTH (BUS_WIDTH),
        .ADDR_W(ADDR_WIDTH),
        .LEN_W (`ICB_LEN_W),
        .MW    (BUS_WIDTH/8)
    ) u_icb_flat_adapter (
        .clk              (clk),
        .rst_n            (rst_n),
        .icb_cmd_m        (mux_m_cmd),
        .icb_wr_m         (mux_m_wr),
        .icb_cmd_s        (mux_m_cmd_rsp),
        .icb_wr_s         (mux_m_wr_rsp),
        .icb_rsp_s        (mux_m_rsp),
        .icb_rsp_m        (mux_m_rsp_ready),
        .sa_icb_cmd_valid (sa_icb_cmd_valid),
        .sa_icb_cmd_ready (sa_icb_cmd_ready),
        .sa_icb_cmd_addr  (sa_icb_cmd_addr),
        .sa_icb_cmd_read  (sa_icb_cmd_read),
        .sa_icb_cmd_len   (sa_icb_cmd_len),
        .sa_icb_cmd_wdata (sa_icb_cmd_wdata),
        .sa_icb_cmd_wmask (sa_icb_cmd_wmask),
        .sa_icb_w_valid   (sa_icb_w_valid),
        .sa_icb_w_ready   (sa_icb_w_ready),
        .sa_icb_rsp_valid (sa_icb_rsp_valid),
        .sa_icb_rsp_ready (sa_icb_rsp_ready),
        .sa_icb_rsp_rdata (sa_icb_rsp_rdata),
        .sa_icb_rsp_err   (sa_icb_rsp_err)
    );

    /*
     * ICB 5选1多路复用器（icb_mux_5to1）实例化
     * 该模块用于在五个子模块之间进行ICB总线的多路复用，端口连接如下：
     * - m_* 端口：主接口，连接到顶层或主控模块
     * - s0_* 端口：连接到 ia_loader 模块
     * - s1_* 端口：连接到 kernel_loader 模块
     * - s2_* 端口：连接到 bias_loader 模块
     * - s3_* 端口：连接到 vec_requant 模块
     * - s4_* 端口：连接到 oa_writer 模块
     * - sel 端口：选择信号，用于选择当前激活的子模块
     * 每个子模块均有命令、写入、响应及对应的 ready 信号，实现完整的ICB协议交互。
     */
    // ICB 5选1多路复用器（扩展）
    icb_mux_5to1 u_icb_mux (
        .m_cmd       (mux_m_cmd),
        .m_wr        (mux_m_wr),
        .m_cmd_rsp   (mux_m_cmd_rsp),
        .m_wr_rsp    (mux_m_wr_rsp),
        .m_rsp       (mux_m_rsp),
        .m_rsp_ready (mux_m_rsp_ready),
        .s0_cmd      (ia_loader_cmd),
        .s0_wr       (ia_loader_wr),
        .s0_cmd_ready(ia_loader_cmd_ready),
        .s0_wr_ready (ia_loader_w_ready),
        .s0_rsp      (ia_loader_rsp),
        .s0_rsp_ready(ia_loader_rsp_ready),
        .s1_cmd      (kernel_loader_cmd),
        .s1_wr       (kernel_loader_wr),
        .s1_cmd_ready(kernel_loader_cmd_ready),
        .s1_wr_ready (kernel_loader_w_ready),
        .s1_rsp      (kernel_loader_rsp),
        .s1_rsp_ready(kernel_loader_rsp_ready),
        .s2_cmd      (bias_loader_cmd),
        .s2_wr       (bias_loader_wr),
        .s2_cmd_ready(bias_loader_cmd_ready),
        .s2_wr_ready (bias_loader_w_ready),
        .s2_rsp      (bias_loader_rsp),
        .s2_rsp_ready(bias_loader_rsp_ready),
        .s3_cmd      (vec_requant_cmd),
        .s3_wr       (vec_requant_wr),
        .s3_cmd_ready(vec_requant_cmd_ready),
        .s3_wr_ready (vec_requant_w_ready),
        .s3_rsp      (vec_requant_rsp),
        .s3_rsp_ready(vec_requant_rsp_ready),
        .s4_cmd      (oa_writer_cmd),
        .s4_wr       (oa_writer_wr),
        .s4_cmd_ready(oa_writer_cmd_ready),
        .s4_wr_ready (oa_writer_w_ready),
        .s4_rsp      (oa_writer_rsp),
        .s4_rsp_ready(oa_writer_rsp_ready),
        .sel         (icb_sel)
    );

    // MMA 控制器
    mma_controller #(
        .WEIGHT_WIDTH(WEIGHT_WIDTH),
        .DATA_WIDTH  (DATA_WIDTH),
        .SIZE        (SIZE),
        .BUS_WIDTH   (BUS_WIDTH),
        .REG_WIDTH   (REG_WIDTH)
    ) u_mma_controller (
        .clk          (clk),
        .rst_n        (rst_n),
        .calc_start   (calc_start),
        .cfg_16bits_ia(cfg_16bits_ia),
        .sa_ready     (sa_ready),

        .partial_sum_calc_over(partial_sum_calc_over),
        .icb_sel              (icb_sel),
        .init_cfg_ia          (init_cfg_ia),
        .init_cfg_weight      (init_cfg_weight),
        .init_cfg_bias        (init_cfg_bias),
        .init_cfg_requant     (init_cfg_requant),
        .init_cfg_oa          (init_cfg_oa),
        .use_16bits           (use_16bits),
        .tile_count           (tile_count),
        // IA Loader Interface
        .load_ia_req          (load_ia_req),
        .load_ia_granted      (load_ia_granted),
        .send_ia_trigger      (send_ia_trigger),
        .ia_sending_done      (ia_sending_done),
        .ia_data_valid        (ia_data_valid),
        // Weight Loader Interface
        .load_weight_req      (load_weight_req),
        .load_weight_granted  (load_weight_granted),
        .send_weight_trigger  (send_weight_trigger),
        .weight_sending_done  (weight_sending_done),
        .weight_data_valid    (weight_data_valid),
        // Bias Loader Interface
        .load_bias_req        (load_bias_req),
        .load_bias_granted    (load_bias_granted),
        .bias_valid           (bias_valid),
        // Requantization Interface
        .load_quant_req       (load_quant_req),
        .load_quant_granted   (load_quant_granted),
        .quant_params_valid   (quant_params_valid),
        // FIFO Interface
        .fifo_full_flag       (fifo_full_flag),
        // OA Writer Interface
        .write_oa_req         (write_oa_req),
        .write_oa_granted     (write_oa_granted),
        .write_done           (write_done),
        .oa_calc_over         (oa_calc_over),
        // Writeback Handshake Interface
        .wb_valid             (wb_valid),
        .wb_ready             (wb_ready),
        .err_code             (err_code)
    );

    // IA Loader
    ia_loader #(
        .DATA_WIDTH(DATA_WIDTH),
        .SIZE      (SIZE),
        .BUS_WIDTH (BUS_WIDTH),
        .REG_WIDTH (REG_WIDTH)
    ) u_ia_loader (
        .clk             (clk),
        .rst_n           (rst_n),
        .init_cfg        (init_cfg_ia),
        .load_ia_req     (load_ia_req),
        .load_ia_granted (load_ia_granted),
        .send_ia_trigger (send_ia_trigger),
        .k               (k),
        .n               (n),
        .m               (m),
        .lhs_zp          (lhs_zp),
        .lhs_row_stride_b(lhs_row_stride_b),
        .lhs_base        (lhs_base),
        .use_16bits      (use_16bits),
        .icb_cmd_m       (ia_loader_cmd),
        .icb_cmd_s       (ia_loader_cmd_ready),
        .icb_rsp_s       (ia_loader_rsp),
        .icb_rsp_m       (ia_loader_rsp_ready),
        .ia_sending_done (ia_sending_done),
        .ia_row_valid    (ia_row_valid),
        .ia_is_init_data (ia_is_init_data),
        .ia_calc_done    (ia_calc_done),
        .ia_out          (ia_out),
        .ia_data_valid   (ia_data_valid)
    );

    // Kernel Loader
    kernel_loader #(
        .DATA_WIDTH(WEIGHT_WIDTH),
        .SIZE      (SIZE),
        .BUS_WIDTH (BUS_WIDTH),
        .REG_WIDTH (REG_WIDTH)
    ) u_kernel_loader (
        .clk                (clk),
        .rst_n              (rst_n),
        .init_cfg           (init_cfg_weight),
        .load_weight_req    (load_weight_req),
        .load_weight_granted(load_weight_granted),
        .send_weight_trigger(send_weight_trigger),
        .k                  (k),
        .n                  (n),
        .m                  (m),
        .rhs_zp             (rhs_zp),
        .rhs_base           (rhs_base),
        .rhs_row_stride_b   (rhs_row_stride_b),
        .icb_cmd_m          (kernel_loader_cmd),
        .icb_cmd_s          (kernel_loader_cmd_ready),
        .icb_rsp_s          (kernel_loader_rsp),
        .icb_rsp_m          (kernel_loader_rsp_ready),
        .weight_sending_done(weight_sending_done),
        .store_weight_req   (store_weight_req),
        .weight_out         (weight_out),
        .weight_data_valid  (weight_data_valid)
    );

    // Bias Loader
    bias_loader #(
        .SIZE      (SIZE),
        .DATA_WIDTH(32),
        .REG_WIDTH (REG_WIDTH)
    ) u_bias_loader (
        .clk                  (clk),
        .rst_n                (rst_n),
        .init_cfg             (init_cfg_bias),
        .load_bias_req        (load_bias_req),
        .load_bias_granted    (load_bias_granted),
        .bias_base            (bias_base),
        .k                    (k),
        .m                    (m),
        .icb_cmd_m            (bias_loader_cmd),
        .icb_cmd_s            (bias_loader_cmd_ready),
        .icb_rsp_s            (bias_loader_rsp),
        .icb_rsp_m            (bias_loader_rsp_ready),
        .partial_sum_calc_over(partial_sum_calc_over),
        .tile_calc_start      (send_ia_trigger),
        .tile_calc_over       (tile_calc_over),
        .bias_valid           (bias_valid),
        .data_out             (bias_data_out)
    );

    // 脉动阵列计算核心
    compute_core #(
        .SIZE      (SIZE),
        .DATA_WIDTH(DATA_WIDTH)
    ) u_compute_core (
        .clk                  (clk),
        .store_weight_req     (store_weight_req),
        .weight_in            (weight_out),
        .ia_vec_in            (ia_out),
        .ia_row_valid         (ia_row_valid),
        .ia_calc_done         (ia_calc_done),
        .ia_is_init_data      (ia_is_init_data),
        .bias_in              (bias_data_out),
        .acc_data_out         (acc_data_out),
        .acc_data_valid       (acc_data_valid),
        .tile_calc_over       (tile_calc_over),
        .partial_sum_calc_over(partial_sum_calc_over)
    );

    // Vec Requant
    vec_requant #(
        .VLEN     (SIZE),
        .REG_WIDTH(REG_WIDTH)
    ) u_vec_requant (
        .clk               (clk),
        .rstn              (rst_n),
        .init_cfg          (init_cfg_requant),
        .cfg_per_channel   (use_per_channel),
        .activation_min_in (act_min),
        .activation_max_in (act_max),
        .dst_offset_in     (dst_zp),
        .multiplier_in     (q_mult_pt),
        .shift_in          (q_shift_pt),
        .load_quant_req    (load_quant_req),
        .load_quant_granted(load_quant_granted),
        .quant_params_valid(quant_params_valid),
        .k                 (k),
        .m                 (m),
        .icb_cmd_m         (vec_requant_cmd),
        .icb_wr_m          (vec_requant_wr),
        .icb_cmd_s         (vec_requant_cmd_ready),
        .icb_wr_s          (vec_requant_w_ready),
        .icb_rsp_s         (vec_requant_rsp),
        .icb_rsp_m         (vec_requant_rsp_ready),
        .in_valid          (acc_data_valid),
        .in_vec_s32        (acc_data_out),
        .out_valid         (requant_out_valid),
        .out_vec_s8        (requant_out)
    );

    // FIFO
    vec_s8_to_fifo #(
        .VLEN(SIZE)
    ) u_vec_s8_to_fifo (
        .clk              (clk),
        .rstn             (rst_n),
        .in_valid         (requant_out_valid),
        .in_vec_s8        (requant_out),
        .output_req       (fifo_output_req),
        .vec_valid_num_col(fifo_vec_valid_num_col),
        .output_valid     (fifo_output_valid),
        .output_switch_row(fifo_output_switch_row),
        .output_ready     (fifo_output_ready),
        .output_mask      (fifo_output_mask),
        .output_data      (fifo_output_data),
        .fifo_full_flag   (fifo_full_flag)
    );

    // OA Writer
    oa_writer #(
        .DATA_WIDTH(8),
        .REG_WIDTH (REG_WIDTH)
    ) u_oa_writer (
        .clk              (clk),
        .rst_n            (rst_n),
        .init_cfg         (init_cfg_oa),
        .oa_fifo_req      (fifo_output_req),
        .vec_valid_num_col(fifo_vec_valid_num_col),
        .write_oa_req     (write_oa_req),
        .write_oa_granted (write_oa_granted),
        .dst_base         (dst_base),
        .dst_row_stride_b (dst_row_stride_b),
        .k                (k),
        .m                (m),
        .tile_count       (tile_count),
        .output_valid     (fifo_output_valid),
        .switch_row       (fifo_output_switch_row),
        .output_ready     (fifo_output_ready),
        .output_mask      (fifo_output_mask),
        .output_data      (fifo_output_data),
        .icb_ext_cmd_m    (oa_writer_cmd),
        .icb_ext_cmd_s    (oa_writer_cmd_ready),
        .icb_ext_wr_m     (oa_writer_wr),
        .icb_ext_wr_s     (oa_writer_w_ready),
        .icb_ext_rsp_s    (oa_writer_rsp),
        .icb_ext_rsp_m    (oa_writer_rsp_ready),
        .write_done       (write_done),
        .oa_calc_over     (oa_calc_over)
    );

    assign calc_done = oa_calc_over;
endmodule<|MERGE_RESOLUTION|>--- conflicted
+++ resolved
@@ -40,15 +40,9 @@
     input logic                        use_per_channel, // 1: per-channel; 0: per-tensor
 
     // --- dimensions ---
-<<<<<<< HEAD
-    input logic [REG_WIDTH-1:0] k,  // (MULT_LHS_ROWS)
-    input logic [REG_WIDTH-1:0] n,  // (MULT_RHS_ROWS)
-    input logic [REG_WIDTH-1:0] m,  // (MULT_RHS_COLS)
-=======
     input logic [REG_WIDTH-1:0] k,  // IA矩阵行数
     input logic [REG_WIDTH-1:0] n,  // IA矩阵列数 = W矩阵行数
     input logic [REG_WIDTH-1:0] m,  // W矩阵列数
->>>>>>> 828e7125
 
     // --- row strides (all in BYTES) ---
     input logic [REG_WIDTH-1:0] lhs_row_stride_b,  // A row stride       (MULT_LHS_COLS_OFFSET)
